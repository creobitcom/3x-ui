--- conflicted
+++ resolved
@@ -1610,21 +1610,20 @@
 	return !clientOldEnabled, needRestart, nil
 }
 
-
 // SetClientEnableByEmail sets client enable state to desired value; returns (changed, needRestart, error)
 func (s *InboundService) SetClientEnableByEmail(clientEmail string, enable bool) (bool, bool, error) {
-    current, err := s.checkIsEnabledByEmail(clientEmail)
-    if err != nil {
-        return false, false, err
-    }
-    if current == enable {
-        return false, false, nil
-    }
-    newEnabled, needRestart, err := s.ToggleClientEnableByEmail(clientEmail)
-    if err != nil {
-        return false, needRestart, err
-    }
-    return newEnabled == enable, needRestart, nil
+	current, err := s.checkIsEnabledByEmail(clientEmail)
+	if err != nil {
+		return false, false, err
+	}
+	if current == enable {
+		return false, false, nil
+	}
+	newEnabled, needRestart, err := s.ToggleClientEnableByEmail(clientEmail)
+	if err != nil {
+		return false, needRestart, err
+	}
+	return newEnabled == enable, needRestart, nil
 }
 
 func (s *InboundService) ResetClientIpLimitByEmail(clientEmail string, count int) (bool, error) {
@@ -2107,7 +2106,6 @@
 	if err != nil {
 		return nil, err
 	}
-<<<<<<< HEAD
 
 	// Collect all emails that match the ID
 	var targetEmails []string
@@ -2133,8 +2131,6 @@
 		}
 	}
 
-	return traffics, nil
-=======
 	// Reconcile enable flag with client settings per email to avoid stale DB value
 	for i := range traffics {
 		if ct, client, e := s.GetClientByEmail(traffics[i].Email); e == nil && ct != nil && client != nil {
@@ -2143,8 +2139,7 @@
 			traffics[i].SubId = client.SubID
 		}
 	}
-	return traffics, err
->>>>>>> 8afa3914
+	return traffics, nil
 }
 
 func (s *InboundService) SearchClientTraffic(query string) (traffic *xray.ClientTraffic, err error) {
