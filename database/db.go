--- conflicted
+++ resolved
@@ -11,17 +11,8 @@
 	"path"
 	"slices"
 
-<<<<<<< HEAD
 	"gorm.io/driver/mysql"
-	"gorm.io/driver/sqlite"
-	"gorm.io/gorm"
-	"gorm.io/gorm/logger"
-
-	"x-ui/config"
-	"x-ui/database/model"
-	"x-ui/util/crypto"
-	"x-ui/xray"
-=======
+
 	"github.com/mhsanaei/3x-ui/v2/config"
 	"github.com/mhsanaei/3x-ui/v2/database/model"
 	"github.com/mhsanaei/3x-ui/v2/util/crypto"
@@ -30,7 +21,6 @@
 	"gorm.io/driver/sqlite"
 	"gorm.io/gorm"
 	"gorm.io/gorm/logger"
->>>>>>> 8afa3914
 )
 
 var db *gorm.DB
