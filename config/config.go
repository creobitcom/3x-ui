// Package config provides configuration management utilities for the 3x-ui panel,
// including version information, logging levels, database paths, and environment variable handling.
package config

import (
	_ "embed"
	"fmt"
<<<<<<< HEAD
	"log"
=======
	"io"
>>>>>>> 8afa3914
	"os"
	"path/filepath"
	"runtime"
	"strings"
)

//go:embed version
var version string

//go:embed name
var name string

// LogLevel represents the logging level for the application.
type LogLevel string

// Logging level constants
const (
	Debug   LogLevel = "debug"
	Info    LogLevel = "info"
	Notice  LogLevel = "notice"
	Warning LogLevel = "warning"
	Error   LogLevel = "error"
)

// GetVersion returns the version string of the 3x-ui application.
func GetVersion() string {
	return strings.TrimSpace(version)
}

// GetName returns the name of the 3x-ui application.
func GetName() string {
	return strings.TrimSpace(name)
}

// GetLogLevel returns the current logging level based on environment variables or defaults to Info.
func GetLogLevel() LogLevel {
	if IsDebug() {
		return Debug
	}
	logLevel := os.Getenv("XUI_LOG_LEVEL")
	if logLevel == "" {
		return Info
	}
	return LogLevel(logLevel)
}

// IsDebug returns true if debug mode is enabled via the XUI_DEBUG environment variable.
func IsDebug() bool {
	return os.Getenv("XUI_DEBUG") == "true"
}

// GetBinFolderPath returns the path to the binary folder, defaulting to "bin" if not set via XUI_BIN_FOLDER.
func GetBinFolderPath() string {
	binFolderPath := os.Getenv("XUI_BIN_FOLDER")
	if binFolderPath == "" {
		binFolderPath = "bin"
	}
	return binFolderPath
}

func getBaseDir() string {
	exePath, err := os.Executable()
	if err != nil {
		return "."
	}
	exeDir := filepath.Dir(exePath)
	exeDirLower := strings.ToLower(filepath.ToSlash(exeDir))
	if strings.Contains(exeDirLower, "/appdata/local/temp/") || strings.Contains(exeDirLower, "/go-build") {
		wd, err := os.Getwd()
		if err != nil {
			return "."
		}
		return wd
	}
	return exeDir
}

// GetDBFolderPath returns the path to the database folder based on environment variables or platform defaults.
func GetDBFolderPath() string {
	dbFolderPath := os.Getenv("XUI_DB_FOLDER")
	if dbFolderPath != "" {
		return dbFolderPath
	}
	if runtime.GOOS == "windows" {
		return getBaseDir()
	}
	return "/etc/x-ui"
}

<<<<<<< HEAD
// DatabaseConfig holds the database configuration
type DatabaseConfig struct {
	Connection string
	Host       string
	Port       string
	Database   string
	Username   string
	Password   string
}

// GetDatabaseConfig returns the database configuration from environment variables
func GetDatabaseConfig() (*DatabaseConfig, error) {
	config := &DatabaseConfig{
		Connection: strings.ToLower(os.Getenv("XUI_DB_CONNECTION")),
		Host:       os.Getenv("XUI_DB_HOST"),
		Port:       os.Getenv("XUI_DB_PORT"),
		Database:   os.Getenv("XUI_DB_DATABASE"),
		Username:   os.Getenv("XUI_DB_USERNAME"),
		Password:   os.Getenv("XUI_DB_PASSWORD"),
	}

	if config.Connection == "mysql" {
		if config.Host == "" || config.Database == "" || config.Username == "" {
			return nil, fmt.Errorf("missing required MySQL configuration: host, database, and username are required")
		}
		if config.Port == "" {
			config.Port = "3306"
		}
	}

	return config, nil
}

=======
// GetDBPath returns the full path to the database file.
>>>>>>> 8afa3914
func GetDBPath() string {
	config, err := GetDatabaseConfig()
	if err != nil {
		log.Fatalf("Error getting database config: %v", err)
	}

	if config.Connection == "mysql" {
		return fmt.Sprintf("%s:%s@tcp(%s:%s)/%s?charset=utf8&parseTime=True&loc=Local",
			config.Username,
			config.Password,
			config.Host,
			config.Port,
			config.Database)
	}

	// Connection is sqlite
	return fmt.Sprintf("%s/%s.db", GetDBFolderPath(), GetName())
}

// GetLogFolder returns the path to the log folder based on environment variables or platform defaults.
func GetLogFolder() string {
	logFolderPath := os.Getenv("XUI_LOG_FOLDER")
	if logFolderPath != "" {
		return logFolderPath
	}
	if runtime.GOOS == "windows" {
		return filepath.Join(".", "log")
	}
	return "/var/log"
}

func copyFile(src, dst string) error {
	in, err := os.Open(src)
	if err != nil {
		return err
	}
	defer in.Close()

	out, err := os.Create(dst)
	if err != nil {
		return err
	}
	defer out.Close()

	_, err = io.Copy(out, in)
	if err != nil {
		return err
	}

	return out.Sync()
}

func init() {
	if runtime.GOOS != "windows" {
		return
	}
	if os.Getenv("XUI_DB_FOLDER") != "" {
		return
	}
	oldDBFolder := "/etc/x-ui"
	oldDBPath := fmt.Sprintf("%s/%s.db", oldDBFolder, GetName())
	newDBFolder := GetDBFolderPath()
	newDBPath := fmt.Sprintf("%s/%s.db", newDBFolder, GetName())
	_, err := os.Stat(newDBPath)
	if err == nil {
		return // new exists
	}
	_, err = os.Stat(oldDBPath)
	if os.IsNotExist(err) {
		return // old does not exist
	}
	_ = copyFile(oldDBPath, newDBPath) // ignore error
}<|MERGE_RESOLUTION|>--- conflicted
+++ resolved
@@ -5,11 +5,8 @@
 import (
 	_ "embed"
 	"fmt"
-<<<<<<< HEAD
+	"io"
 	"log"
-=======
-	"io"
->>>>>>> 8afa3914
 	"os"
 	"path/filepath"
 	"runtime"
@@ -87,19 +84,6 @@
 	return exeDir
 }
 
-// GetDBFolderPath returns the path to the database folder based on environment variables or platform defaults.
-func GetDBFolderPath() string {
-	dbFolderPath := os.Getenv("XUI_DB_FOLDER")
-	if dbFolderPath != "" {
-		return dbFolderPath
-	}
-	if runtime.GOOS == "windows" {
-		return getBaseDir()
-	}
-	return "/etc/x-ui"
-}
-
-<<<<<<< HEAD
 // DatabaseConfig holds the database configuration
 type DatabaseConfig struct {
 	Connection string
@@ -133,9 +117,19 @@
 	return config, nil
 }
 
-=======
+// GetDBFolderPath returns the path to the database folder based on environment variables or platform defaults.
+func GetDBFolderPath() string {
+	dbFolderPath := os.Getenv("XUI_DB_FOLDER")
+	if dbFolderPath != "" {
+		return dbFolderPath
+	}
+	if runtime.GOOS == "windows" {
+		return getBaseDir()
+	}
+	return "/etc/x-ui"
+}
+
 // GetDBPath returns the full path to the database file.
->>>>>>> 8afa3914
 func GetDBPath() string {
 	config, err := GetDatabaseConfig()
 	if err != nil {
